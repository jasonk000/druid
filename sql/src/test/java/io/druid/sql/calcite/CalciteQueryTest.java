--- conflicted
+++ resolved
@@ -88,12 +88,9 @@
 import io.druid.segment.column.Column;
 import io.druid.segment.column.ValueType;
 import io.druid.segment.virtual.ExpressionVirtualColumn;
-<<<<<<< HEAD
-import io.druid.sql.calcite.expression.DruidExpression;
-=======
 import io.druid.server.security.AuthConfig;
 import io.druid.server.security.AuthTestUtils;
->>>>>>> 3f1009aa
+import io.druid.sql.calcite.expression.DruidExpression;
 import io.druid.sql.calcite.filtration.Filtration;
 import io.druid.sql.calcite.planner.Calcites;
 import io.druid.sql.calcite.planner.DruidOperatorTable;
@@ -759,16 +756,15 @@
   @Test
   public void testExplainSelfJoinWithFallback() throws Exception
   {
-<<<<<<< HEAD
     String emptyStringEq = NullHandlingHelper.useDefaultValuesForNull() ? null : "\"\"";
-=======
     final String explanation =
         "BindableProject(dim1=[$9], dim10=[$2], dim2=[$3])\n"
         + "  BindableJoin(condition=[=($9, $3)], joinType=[inner])\n"
         + "    DruidQueryRel(query=[{\"queryType\":\"scan\",\"dataSource\":{\"type\":\"table\",\"name\":\"foo\"},\"intervals\":{\"type\":\"intervals\",\"intervals\":[\"-146136543-09-08T08:23:32.096Z/146140482-04-24T15:36:27.903Z\"]},\"virtualColumns\":[],\"resultFormat\":\"compactedList\",\"batchSize\":20480,\"limit\":9223372036854775807,\"filter\":null,\"columns\":[\"__time\",\"cnt\",\"dim1\",\"dim2\",\"m1\",\"m2\",\"unique_dim1\"],\"legacy\":false,\"context\":{\"defaultTimeout\":300000,\"maxScatterGatherBytes\":9223372036854775807,\"sqlCurrentTimestamp\":\"2000-01-01T00:00:00Z\"},\"descending\":false}], signature=[{__time:LONG, cnt:LONG, dim1:STRING, dim2:STRING, m1:FLOAT, m2:DOUBLE, unique_dim1:COMPLEX}])\n"
-        + "    DruidQueryRel(query=[{\"queryType\":\"scan\",\"dataSource\":{\"type\":\"table\",\"name\":\"foo\"},\"intervals\":{\"type\":\"intervals\",\"intervals\":[\"-146136543-09-08T08:23:32.096Z/146140482-04-24T15:36:27.903Z\"]},\"virtualColumns\":[],\"resultFormat\":\"compactedList\",\"batchSize\":20480,\"limit\":9223372036854775807,\"filter\":{\"type\":\"not\",\"field\":{\"type\":\"selector\",\"dimension\":\"dim1\",\"value\":\"\",\"extractionFn\":null}},\"columns\":[\"__time\",\"cnt\",\"dim1\",\"dim2\",\"m1\",\"m2\",\"unique_dim1\"],\"legacy\":false,\"context\":{\"defaultTimeout\":300000,\"maxScatterGatherBytes\":9223372036854775807,\"sqlCurrentTimestamp\":\"2000-01-01T00:00:00Z\"},\"descending\":false}], signature=[{__time:LONG, cnt:LONG, dim1:STRING, dim2:STRING, m1:FLOAT, m2:DOUBLE, unique_dim1:COMPLEX}])\n";
-
->>>>>>> 3f1009aa
+        + "    DruidQueryRel(query=[{\"queryType\":\"scan\",\"dataSource\":{\"type\":\"table\",\"name\":\"foo\"},\"intervals\":{\"type\":\"intervals\",\"intervals\":[\"-146136543-09-08T08:23:32.096Z/146140482-04-24T15:36:27.903Z\"]},\"virtualColumns\":[],\"resultFormat\":\"compactedList\",\"batchSize\":20480,\"limit\":9223372036854775807,\"filter\":{\"type\":\"not\",\"field\":{\"type\":\"selector\",\"dimension\":\"dim1\",\"value\":"
+        + emptyStringEq
+        + ",\"extractionFn\":null}},\"columns\":[\"__time\",\"cnt\",\"dim1\",\"dim2\",\"m1\",\"m2\",\"unique_dim1\"],\"legacy\":false,\"context\":{\"defaultTimeout\":300000,\"maxScatterGatherBytes\":9223372036854775807,\"sqlCurrentTimestamp\":\"2000-01-01T00:00:00Z\"},\"descending\":false}], signature=[{__time:LONG, cnt:LONG, dim1:STRING, dim2:STRING, m1:FLOAT, m2:DOUBLE, unique_dim1:COMPLEX}])\n";
+
     testQuery(
         PLANNER_CONFIG_FALLBACK,
         "EXPLAIN PLAN FOR\n"
@@ -779,18 +775,7 @@
         + "  x.dim1 <> ''",
         ImmutableList.of(),
         ImmutableList.of(
-<<<<<<< HEAD
-            new Object[]{
-                "BindableProject(dim1=[$9], dim10=[$2], dim2=[$3])\n"
-                + "  BindableJoin(condition=[=($9, $3)], joinType=[inner])\n"
-                + "    DruidQueryRel(query=[{\"queryType\":\"scan\",\"dataSource\":{\"type\":\"table\",\"name\":\"foo\"},\"intervals\":{\"type\":\"intervals\",\"intervals\":[\"-146136543-09-08T08:23:32.096Z/146140482-04-24T15:36:27.903Z\"]},\"virtualColumns\":[],\"resultFormat\":\"compactedList\",\"batchSize\":20480,\"limit\":9223372036854775807,\"filter\":null,\"columns\":[\"__time\",\"cnt\",\"dim1\",\"dim2\",\"m1\",\"m2\",\"unique_dim1\"],\"legacy\":false,\"context\":{\"sqlCurrentTimestamp\":\"2000-01-01T00:00:00Z\",\"defaultTimeout\":300000,\"maxScatterGatherBytes\":9223372036854775807},\"descending\":false}])\n"
-                + "    DruidQueryRel(query=[{\"queryType\":\"scan\",\"dataSource\":{\"type\":\"table\",\"name\":\"foo\"},\"intervals\":{\"type\":\"intervals\",\"intervals\":[\"-146136543-09-08T08:23:32.096Z/146140482-04-24T15:36:27.903Z\"]},\"virtualColumns\":[],\"resultFormat\":\"compactedList\",\"batchSize\":20480,\"limit\":9223372036854775807,\"filter\":{\"type\":\"not\",\"field\":{\"type\":\"selector\",\"dimension\":\"dim1\",\"value\":"
-                + emptyStringEq
-                + ",\"extractionFn\":null}},\"columns\":[\"__time\",\"cnt\",\"dim1\",\"dim2\",\"m1\",\"m2\",\"unique_dim1\"],\"legacy\":false,\"context\":{\"sqlCurrentTimestamp\":\"2000-01-01T00:00:00Z\",\"defaultTimeout\":300000,\"maxScatterGatherBytes\":9223372036854775807},\"descending\":false}])\n"
-            }
-=======
             new Object[]{explanation}
->>>>>>> 3f1009aa
         )
     );
   }
@@ -3248,13 +3233,8 @@
                         .setAggregatorSpecs(AGGS(
                             new LongSumAggregatorFactory("_a0", "a0"),
                             new FilteredAggregatorFactory(
-<<<<<<< HEAD
-                                new CountAggregatorFactory("a1"),
+                                new CountAggregatorFactory("_a1"),
                                 NOT(SELECTOR("d0", null, null))
-=======
-                                new CountAggregatorFactory("_a1"),
-                                NOT(SELECTOR("d0", "", null))
->>>>>>> 3f1009aa
                             )
                         ))
                         .setContext(QUERY_CONTEXT_DEFAULT)
@@ -3661,7 +3641,7 @@
     final String explanation =
         "DruidOuterQueryRel(query=[{\"queryType\":\"timeseries\",\"dataSource\":{\"type\":\"table\",\"name\":\"__subquery__\"},\"intervals\":{\"type\":\"intervals\",\"intervals\":[\"-146136543-09-08T08:23:32.096Z/146140482-04-24T15:36:27.903Z\"]},\"descending\":false,\"virtualColumns\":[],\"filter\":null,\"granularity\":{\"type\":\"all\"},\"aggregations\":[{\"type\":\"count\",\"name\":\"a0\"}],\"postAggregations\":[],\"context\":{\"defaultTimeout\":300000,\"maxScatterGatherBytes\":9223372036854775807,\"skipEmptyBuckets\":true,\"sqlCurrentTimestamp\":\"2000-01-01T00:00:00Z\"}}], signature=[{a0:LONG}])\n"
         + "  DruidSemiJoin(query=[{\"queryType\":\"groupBy\",\"dataSource\":{\"type\":\"table\",\"name\":\"foo\"},\"intervals\":{\"type\":\"intervals\",\"intervals\":[\"-146136543-09-08T08:23:32.096Z/146140482-04-24T15:36:27.903Z\"]},\"virtualColumns\":[],\"filter\":null,\"granularity\":{\"type\":\"all\"},\"dimensions\":[{\"type\":\"default\",\"dimension\":\"dim2\",\"outputName\":\"d0\",\"outputType\":\"STRING\"}],\"aggregations\":[],\"postAggregations\":[],\"having\":null,\"limitSpec\":{\"type\":\"NoopLimitSpec\"},\"context\":{\"defaultTimeout\":300000,\"maxScatterGatherBytes\":9223372036854775807,\"sqlCurrentTimestamp\":\"2000-01-01T00:00:00Z\"},\"descending\":false}], leftExpressions=[[SUBSTRING($3, 1, 1)]], rightKeys=[[0]])\n"
-        + "    DruidQueryRel(query=[{\"queryType\":\"groupBy\",\"dataSource\":{\"type\":\"table\",\"name\":\"foo\"},\"intervals\":{\"type\":\"intervals\",\"intervals\":[\"-146136543-09-08T08:23:32.096Z/146140482-04-24T15:36:27.903Z\"]},\"virtualColumns\":[],\"filter\":{\"type\":\"not\",\"field\":{\"type\":\"selector\",\"dimension\":\"dim1\",\"value\":\"\",\"extractionFn\":null}},\"granularity\":{\"type\":\"all\"},\"dimensions\":[{\"type\":\"extraction\",\"dimension\":\"dim1\",\"outputName\":\"d0\",\"outputType\":\"STRING\",\"extractionFn\":{\"type\":\"substring\",\"index\":0,\"length\":1}}],\"aggregations\":[],\"postAggregations\":[],\"having\":null,\"limitSpec\":{\"type\":\"NoopLimitSpec\"},\"context\":{\"defaultTimeout\":300000,\"maxScatterGatherBytes\":9223372036854775807,\"sqlCurrentTimestamp\":\"2000-01-01T00:00:00Z\"},\"descending\":false}], signature=[{d0:STRING}])\n";
+        + "    DruidQueryRel(query=[{\"queryType\":\"groupBy\",\"dataSource\":{\"type\":\"table\",\"name\":\"foo\"},\"intervals\":{\"type\":\"intervals\",\"intervals\":[\"-146136543-09-08T08:23:32.096Z/146140482-04-24T15:36:27.903Z\"]},\"virtualColumns\":[],\"filter\":{\"type\":\"not\",\"field\":{\"type\":\"selector\",\"dimension\":\"dim1\",\"value\":null,\"extractionFn\":null}},\"granularity\":{\"type\":\"all\"},\"dimensions\":[{\"type\":\"extraction\",\"dimension\":\"dim1\",\"outputName\":\"d0\",\"outputType\":\"STRING\",\"extractionFn\":{\"type\":\"substring\",\"index\":0,\"length\":1}}],\"aggregations\":[],\"postAggregations\":[],\"having\":null,\"limitSpec\":{\"type\":\"NoopLimitSpec\"},\"context\":{\"defaultTimeout\":300000,\"maxScatterGatherBytes\":9223372036854775807,\"sqlCurrentTimestamp\":\"2000-01-01T00:00:00Z\"},\"descending\":false}], signature=[{d0:STRING}])\n";
 
     testQuery(
         "EXPLAIN PLAN FOR SELECT COUNT(*)\n"
@@ -3673,17 +3653,7 @@
         + "  )\n"
         + ")",
         ImmutableList.of(),
-<<<<<<< HEAD
-        ImmutableList.of(
-            new Object[]{
-                "DruidOuterQueryRel(query=[{\"queryType\":\"groupBy\",\"dataSource\":{\"type\":\"table\",\"name\":\"__subquery__\"},\"intervals\":{\"type\":\"intervals\",\"intervals\":[\"-146136543-09-08T08:23:32.096Z/146140482-04-24T15:36:27.903Z\"]},\"virtualColumns\":[],\"filter\":null,\"granularity\":{\"type\":\"all\"},\"dimensions\":[],\"aggregations\":[{\"type\":\"count\",\"name\":\"a0\"}],\"postAggregations\":[],\"having\":null,\"limitSpec\":{\"type\":\"NoopLimitSpec\"},\"context\":{\"sqlCurrentTimestamp\":\"2000-01-01T00:00:00Z\",\"defaultTimeout\":300000,\"maxScatterGatherBytes\":9223372036854775807},\"descending\":false}])\n"
-                + "  DruidSemiJoin(query=[{\"queryType\":\"groupBy\",\"dataSource\":{\"type\":\"table\",\"name\":\"__subquery__\"},\"intervals\":{\"type\":\"intervals\",\"intervals\":[\"-146136543-09-08T08:23:32.096Z/146140482-04-24T15:36:27.903Z\"]},\"virtualColumns\":[],\"filter\":null,\"granularity\":{\"type\":\"all\"},\"dimensions\":[{\"type\":\"default\",\"dimension\":\"dim2\",\"outputName\":\"d0\",\"outputType\":\"STRING\"}],\"aggregations\":[],\"postAggregations\":[],\"having\":null,\"limitSpec\":{\"type\":\"NoopLimitSpec\"},\"context\":{\"sqlCurrentTimestamp\":\"2000-01-01T00:00:00Z\",\"defaultTimeout\":300000,\"maxScatterGatherBytes\":9223372036854775807},\"descending\":false}], leftExpressions=[[DruidExpression{simpleExtraction=null, expression='substring(\"dim2\", 0, 1)'}]], rightKeys=[[0]])\n"
-                + "    DruidQueryRel(query=[{\"queryType\":\"groupBy\",\"dataSource\":{\"type\":\"table\",\"name\":\"foo\"},\"intervals\":{\"type\":\"intervals\",\"intervals\":[\"-146136543-09-08T08:23:32.096Z/146140482-04-24T15:36:27.903Z\"]},\"virtualColumns\":[],\"filter\":{\"type\":\"not\",\"field\":{\"type\":\"selector\",\"dimension\":\"dim1\",\"value\":null,\"extractionFn\":null}},\"granularity\":{\"type\":\"all\"},\"dimensions\":[{\"type\":\"extraction\",\"dimension\":\"dim1\",\"outputName\":\"d0\",\"outputType\":\"STRING\",\"extractionFn\":{\"type\":\"substring\",\"index\":0,\"length\":1}}],\"aggregations\":[],\"postAggregations\":[],\"having\":null,\"limitSpec\":{\"type\":\"NoopLimitSpec\"},\"context\":{\"sqlCurrentTimestamp\":\"2000-01-01T00:00:00Z\",\"defaultTimeout\":300000,\"maxScatterGatherBytes\":9223372036854775807},\"descending\":false}])\n"
-            }
-        )
-=======
         ImmutableList.of(new Object[]{explanation})
->>>>>>> 3f1009aa
     );
   }
 
@@ -3753,8 +3723,8 @@
                         .setInterval(QSS(Filtration.eternity()))
                         .setGranularity(Granularities.ALL)
                         .setAggregatorSpecs(AGGS(
-                            new LongSumAggregatorFactory("a0", "a0"),
-                            new CountAggregatorFactory("a1")
+                            new LongSumAggregatorFactory("_a0", "a0"),
+                            new CountAggregatorFactory("_a1")
                         ))
                         .setContext(QUERY_CONTEXT_DEFAULT)
                         .build()
@@ -4197,23 +4167,16 @@
         ),
         NullHandlingHelper.useDefaultValuesForNull() ?
         ImmutableList.of(
-<<<<<<< HEAD
-            new Object[]{"10.1", "", 1L},
-            new Object[]{"2", "", 1L},
-            new Object[]{"abc", "", 1L},
-            new Object[]{"", "a", 1L}
-        ) :
-        ImmutableList.of(
-            new Object[]{"10.1", null, 1L},
-            new Object[]{"abc", null, 1L},
-            new Object[]{"2", "", 1L},
-            new Object[]{"", "a", 1L}
-=======
             new Object[]{"a", "", 1L},
             new Object[]{"a", "1", 1L},
             new Object[]{"", "10.1", 1L},
             new Object[]{"", "2", 1L}
->>>>>>> 3f1009aa
+        ) :
+        ImmutableList.of(
+            new Object[]{"a", "", 1L},
+            new Object[]{"a", "1", 1L},
+            new Object[]{null, "10.1", 1L},
+            new Object[]{"", "2", 1L}
         )
     );
   }
