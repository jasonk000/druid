--- conflicted
+++ resolved
@@ -24,14 +24,10 @@
 import io.druid.query.aggregation.BufferAggregator;
 import io.druid.query.monomorphicprocessing.RuntimeShapeInspector;
 import io.druid.segment.DimensionSelector;
-<<<<<<< HEAD
 import io.druid.segment.NullHandlingHelper;
-=======
->>>>>>> 3f1009aa
 import io.druid.segment.data.IndexedInts;
 import it.unimi.dsi.fastutil.ints.Int2ObjectMap;
 import it.unimi.dsi.fastutil.ints.Int2ObjectOpenHashMap;
-import org.roaringbitmap.IntIterator;
 
 import java.nio.ByteBuffer;
 
@@ -117,14 +113,7 @@
     if (NullHandlingHelper.useDefaultValuesForNull()) {
       return mutableBitmap.size();
     }
-    int retVal = 0;
-    IntIterator iterator = mutableBitmap.iterator();
-    while (iterator.hasNext()) {
-      String val = selector.lookupName(iterator.next());
-      if (val != null) {
-        retVal++;
-      }
-    }
-    return retVal;
+    int nullId = selector.idLookup().lookupId(null);
+    return mutableBitmap.get(nullId) ? mutableBitmap.size() - 1 : mutableBitmap.size();
   }
 }